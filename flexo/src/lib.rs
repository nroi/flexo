#[macro_use] extern crate log;

use std::collections::{HashMap, HashSet};
use std::collections::hash_map::Entry;
use std::sync::{Arc, Mutex, MutexGuard, TryLockError};
use std::thread;
use std::thread::JoinHandle;
use std::sync::atomic::{AtomicU32, Ordering};
use serde::Serialize;

use crossbeam::channel::{Receiver, Sender, unbounded};
use std::time::{Instant, Duration};

<<<<<<< HEAD
static LOGICAL_CLOCK: AtomicU32 = AtomicU32::new(1);

const NUM_MAX_ATTEMPTS: i32 = 100;
=======
const NUM_MAX_ATTEMPTS: i32 = 25;

// It's important that this value is lower than the TIMEOUT_RECEIVE_CONTENT_LENGTH value:
// Otherwise, if we keep doing our retries for too long, the other thread stops waiting.
const TIMEOUT_ALL_RETRIES: Duration = Duration::from_secs(4);
>>>>>>> 81ffa9b0

#[derive(Debug)]
pub struct JobPartiallyCompleted<J> where J: Job {
    pub channel: J::C,
    pub continue_at: u64
}

#[derive(Debug)]
pub struct JobTerminated<J> where J: Job {
    pub channel: J::C,
    pub error: J::E,
}

impl <J> JobPartiallyCompleted<J> where J: Job {
    pub fn new(channel: J::C, continue_at: u64) -> Self {
        Self {
            channel,
            continue_at
        }
    }
}

#[derive(Debug)]
pub struct JobCompleted<J> where J: Job {
    pub channel: J::C,
    pub provider: J::P,
    pub size: i64,
}

impl <J> JobCompleted<J> where J: Job {
    pub fn new(channel: J::C, provider: J::P, size: i64) -> Self {
        Self {
            channel,
            provider,
            size,
        }
    }
}

#[derive(Debug)]
pub enum JobResult<J> where J: Job {
    Complete(JobCompleted<J>),
    Partial(JobPartiallyCompleted<J>),
    Error(JobTerminated<J>),
    /// No provider was able to fulfil the order since the order was unavailable at all providers.
    Unavailable(J::C),
    /// The client has specified an invalid order that cannot be served.
    ClientError,
    /// An unexpected internal error has occurred while attempting to process the client's order.
    UnexpectedInternalError,
}

#[derive(PartialEq, Eq, Clone, Debug)]
pub enum JobOutcome <J> where J: Job {
    Success(J::P),
    Error(HashMap<J::P, ProviderMetrics>),
}

impl <J> JobResult<J> where J: Job {
    fn is_success(&self) -> bool {
        matches!(self, JobResult::Complete(_))
    }
}

pub trait Provider where
    Self: std::marker::Sized + std::fmt::Debug + std::clone::Clone + std::cmp::Eq + std::hash::Hash + std::marker::Send + 'static,
{
    type J: Job;
    fn new_job(
        &self,
        properties: &<<Self as Provider>::J as Job>::PR,
        order: <<Self as Provider>::J as Job>::O
    ) -> Self::J;

    fn initial_score(&self) -> <<Self as Provider>::J as Job>::S;

    /// A short description which will be used in log messages.
    fn description(&self) -> String;

    fn punish(self, mut provider_metrics: MutexGuard<HashMap<Self, ProviderMetrics>>) {
        provider_metrics.entry(self)
            .and_modify(|p| p.num_failures += 1)
            .or_insert(ProviderMetrics::default());
    }

}

pub trait Job where Self: std::marker::Sized + std::fmt::Debug + std::marker::Send + 'static {
    type S: std::cmp::Ord + core::marker::Copy + std::fmt::Debug;
    type JS;
    type C: Channel<J=Self>;
    type O: Order<J=Self> + std::clone::Clone + std::cmp::Eq + std::hash::Hash + std::fmt::Debug;
    type P: Provider<J=Self>;
    type E: std::fmt::Debug;
    type PI: std::cmp::Eq;
    type PR: Properties + std::marker::Send + std::marker::Sync + std::clone::Clone;
    type OE: std::fmt::Debug;

    fn provider(&self) -> &Self::P;
    fn order(&self) -> Self::O;
    fn properties(&self)-> Self::PR;
    fn cache_state(order: &<Self as Job>::O, properties: &Self::PR) -> Option<CachedItem>;
    fn serve_from_provider(self, channel: Self::C, properties: &Self::PR, cached_size: u64) -> JobResult<Self>;
    fn handle_error(self, error: Self::OE) -> JobResult<Self>;
    fn acquire_resources(order: &Self::O, properties: &Self::PR, last_chance: bool) -> std::io::Result<Self::JS>;

    fn get_channel(
        &self,
        channels: &Arc<Mutex<HashMap<Self::P, Self::C>>>,
        tx: Sender<FlexoProgress>,
        last_chance: bool
    ) -> Result<(Self::C, ChannelEstablishment), Self::OE> {
        let mut channels = channels.lock().unwrap();
        match channels.remove(&self.provider()) {
            Some(channel) => {
                debug!("Attempt to reuse previous connection from {}", &self.provider().description());
                let result = self.order().reuse_channel(self.properties(), tx, last_chance, channel);
                result.map(|new_channel| {
                    (new_channel, ChannelEstablishment::ExistingChannel)
                })
            }
            None => {
                debug!("Establish a new connection to {:?}", &self.provider().description());
                let channel = self.order().new_channel(self.properties(), tx, last_chance);
                channel.map(|c| {
                    (c, ChannelEstablishment::NewChannel)
                })
            }
        }
    }
}

pub struct ProvidersWithMetrics<J> where J: Job {
    pub providers: Vec<J::P>,
    pub provider_metrics: Arc<Mutex<HashMap<J::P, ProviderMetrics>>>
}

pub trait Order where Self: std::marker::Sized + std::clone::Clone + std::cmp::Eq + std::hash::Hash + std::fmt::Debug + std::marker::Send + 'static {
    type J: Job<O=Self>;
    fn new_channel(
        self,
        properties: <<Self as Order>::J as Job>::PR,
        tx: Sender<FlexoProgress>,
        last_chance: bool,
    ) -> Result<<<Self as Order>::J as Job>::C, <<Self as Order>::J as Job>::OE>;

    fn reuse_channel(
        self,
        properties: <<Self as Order>::J as Job>::PR,
        tx: Sender<FlexoProgress>,
        last_chance: bool,
        channel: <<Self as Order>::J as Job>::C,
    ) -> Result<<<Self as Order>::J as Job>::C, <<Self as Order>::J as Job>::OE>;

    fn is_cacheable(&self) -> bool;

    fn retryable(&self) -> bool {
        true
    }

    fn description(&self) -> &str;

    fn try_until_success(
        self,
        provider_stats: &mut ProvidersWithMetrics<<Self as Order>::J>,
        custom_provider: Option<<<Self as Order>::J as Job>::P>,
        channels: Arc<Mutex<HashMap<<<Self as Order>::J as Job>::P, <<Self as Order>::J as Job>::C>>>,
        tx: Sender<FlexoMessage<<<Self as Order>::J as Job>::P>>,
        tx_progress: Sender<FlexoProgress>,
        properties: <<Self as Order>::J as Job>::PR,
        cached_size: u64,
    ) -> JobResult<Self::J> {
        let mut num_attempt = 0;
        let mut punished_providers = Vec::new();
        let start_time = Instant::now();
        let mut unsuccessful_providers = HashSet::<&<<Self as Order>::J as Job>::P>::new();
        let result = loop {
            num_attempt += 1;
            debug!("Attempt number {}", num_attempt);
            if num_attempt > 1 && start_time.elapsed() > TIMEOUT_ALL_RETRIES {
                warn!("Unable to complete attempt number {}: The timeout has elapsed.", num_attempt);
            }
            let (provider, is_last_provider) = self.select_provider(
                provider_stats,
                &custom_provider,
                &unsuccessful_providers);
            debug!("Trying to serve {} via {:?}", &self.description(), &provider);
            debug!("No providers are left after this provider? {}", is_last_provider);
            let last_chance = num_attempt >= NUM_MAX_ATTEMPTS || is_last_provider || !self.retryable();
            let message = FlexoMessage::ProviderSelected(provider.clone());
            let _ = tx.send(message);
            let self_cloned: Self = self.clone();
            let job = provider.new_job(&properties, self_cloned);
            debug!("Attempt to establish new connection");
            let channel_result = job.get_channel(&channels, tx_progress.clone(), last_chance);
            let result = match channel_result {
                Ok((channel, channel_establishment)) => {
                    let _ = tx.send(FlexoMessage::ChannelEstablished(channel_establishment));
                    job.serve_from_provider(channel, &properties, cached_size)
                }
                Err(e) => {
                    warn!("Error while attempting to establish a new connection: {:?}", e);
                    let _ = tx.send(FlexoMessage::OrderError);
                    let _ = tx_progress.send(FlexoProgress::OrderError);
                    job.handle_error(e)
                }
            };
            match &result {
                JobResult::Complete(_) => {
                    debug!("Job completed with provider {}", provider.description());
                },
                JobResult::Partial(partial_job) => {
                    provider.clone().punish(provider_stats.provider_metrics.lock().unwrap());
                    punished_providers.push(provider.clone());
                    debug!("Job only partially finished until size {:?}", partial_job.continue_at);
                },
                JobResult::Error(e) => {
                    provider.clone().punish(provider_stats.provider_metrics.lock().unwrap());
                    punished_providers.push(provider.clone());
                    info!("Error: {:?}, try again", e)
                },
                JobResult::Unavailable(_) => {
                    info!("{} is not available at {}", &self.description(), provider.description());
                },
                JobResult::ClientError => {
                    warn!("Unable to finish job: {:?}", &result);
                    break result;
                },
                JobResult::UnexpectedInternalError => {
                    warn!("Unable to finish job: {:?}", &result);
                    break result;
                },
            };
            if result.is_success() || provider_stats.providers.is_empty() || last_chance {
                break result;
            }
            if !result.is_success() {
                unsuccessful_providers.insert(provider);
            }
        };
        if !result.is_success() {
            Self::pardon(punished_providers, provider_stats.provider_metrics.lock().unwrap());
        }

        result
    }

    fn select_provider<'a>(
        &self,
        provider_stats: &'a ProvidersWithMetrics<<Self as Order>::J>,
        custom_provider: &'a Option<<<Self as Order>::J as Job>::P>,
        exclude_providers: &HashSet<&<<Self as Order>::J as Job>::P>,
    ) -> (&'a <<Self as Order>::J as Job>::P, bool) {
        match custom_provider {
            Some(p) => (p, true),
            None => {
<<<<<<< HEAD
                let mut provider_metrics = provider_stats.provider_metrics.lock().unwrap();
                let (idx, _) = provider_stats.providers
                    .iter()
                    .map(|provider| {
                        let metric = *(provider_metrics.get(provider)).unwrap_or(&ProviderMetrics::default());
                        DynamicScore {
                            num_failures: metric.num_failures,
                            most_recent_usage: metric.most_recent_usage,
                            initial_score: provider.initial_score(),
                        }
=======
                let provider_failures = provider_stats.provider_failures.lock().unwrap();
                let provider_current_usages = provider_stats.provider_current_usages.lock().unwrap();
                let providers_not_excluded = provider_stats.providers
                    .iter()
                    .filter(|p| !exclude_providers.contains(p))
                    .collect::<Vec<&<<Self as Order>::J as Job>::P>>();
                let (idx, _) = providers_not_excluded
                    .iter()
                    .map(|p| DynamicScore {
                        num_failures: *(provider_failures.get(&p).unwrap_or(&0)),
                        num_current_usages: *(provider_current_usages.get(&p).unwrap_or(&0)),
                        initial_score: p.initial_score()
>>>>>>> 81ffa9b0
                    })
                    .enumerate()
                    .min_by_key(|(_idx, dynamic_score)| *dynamic_score)
                    .unwrap();
<<<<<<< HEAD
                let provider = provider_stats.providers.get(idx).unwrap();
                debug!("Selected provider: {:?}", provider);
                // TODO make sure this compiles on a raspberry pi
                let timestamp = LOGICAL_CLOCK.fetch_add(1, Ordering::Relaxed);
                provider_metrics.entry(provider.clone())
                    .and_modify(|e| {
                        e.most_recent_usage = timestamp;
                        e.num_usages += 1;
                    })
                    .or_insert(ProviderMetrics {
                        num_usages: 1,
                        most_recent_usage: timestamp,
                        num_failures: 0
                    });
                (provider, provider_stats.providers.is_empty())
=======

                let provider = providers_not_excluded.get(idx).unwrap();
                (provider, providers_not_excluded.len() <= 1)
>>>>>>> 81ffa9b0
            }
        }
    }

    fn pardon(
        punished_providers: Vec<<<Self as Order>::J as Job>::P>,
        mut provider_metrics: MutexGuard<HashMap<<<Self as Order>::J as Job>::P, ProviderMetrics>>,
    ) {
        for not_guilty in punished_providers {
            match (*provider_metrics).entry(not_guilty.clone()) {
                Entry::Occupied(mut value) => {
                    let value = value.get_mut();
                    value.num_failures -= 1;
                },
                Entry::Vacant(_) => {},
            }
        }
    }
}

/// A score that incorporates information that we have gained while using this provider.
#[derive(PartialEq, Eq, PartialOrd, Ord, Clone, Copy, Debug)]
struct DynamicScore <S> where S: Ord {
    num_failures: u32,
    most_recent_usage: u32,
    initial_score: S,
}

pub trait Channel where Self: std::marker::Sized + std::fmt::Debug + std::marker::Send + 'static {
    type J: Job;

    fn progress_indicator(&self) -> Option<u64>;
    fn job_state(&mut self) -> &mut JobState<Self::J>;
}

#[derive(PartialEq, Eq, Hash, Clone, Debug, Copy)]
pub enum ChannelEstablishment {
    NewChannel,
    ExistingChannel,
}

/// Marker trait.
pub trait Properties {}

#[derive(Debug)]
pub struct JobState<J> where J: Job {
    pub order: J::O,
    /// Used to manage the resources acquired for a job. It is set to Some(_) if there is an active job associated
    /// with the Channel, or None if the channel is just kept open for requests that may arrive in the future. The
    /// reason for using Optional (rather than just JS) is that this way, drop() will called on the JS as soon as we
    /// reset the state to None, so that acquired resources are released as soon as possible.
    pub job_resources: Option<J::JS>,
    pub tx: Sender<FlexoProgress>,
}

impl <J> JobState<J> where J: Job {
    /// Release all resources (e.g. opened files) that were required for this particular job.
    fn release_job_resources(&mut self) {
        self.job_resources = None
    }
}

#[derive(PartialEq, Eq, Hash, Clone, Debug, Copy)]
pub struct CachedItem {
    pub complete_size: Option<u64>,
    pub cached_size: u64,
}

#[derive(PartialEq, Eq, Hash, Clone, Debug, Copy)]
pub enum OrderState {
    Cached(CachedItem),
    InProgress
}

/// The context in which a job is executed, including all stateful information required by the job.
/// This context is meant to be initialized once during the program's lifecycle.
pub struct JobContext<J> where J: Job {
    providers: Arc<Mutex<Vec<J::P>>>,
    channels: Arc<Mutex<HashMap<J::P, J::C>>>,
    orders_in_progress: Arc<Mutex<HashSet<J::O>>>,
    provider_metrics: Arc<Mutex<HashMap<J::P, ProviderMetrics>>>,
    panic_monitor: Vec<Arc<Mutex<i32>>>,
    pub properties: J::PR,
}

#[derive(PartialEq, Eq, Hash, Clone, Debug, Copy, Default, Serialize)]
pub struct ProviderMetrics {
    num_usages: u32,
    most_recent_usage: u32,
    num_failures: u32,
}

impl <J> JobContext<J> where J: Job {
    pub fn provider_metrics(&self) -> HashMap<J::P, ProviderMetrics> {
        return self.provider_metrics.lock().unwrap().clone();
    }
}

pub struct ScheduledItem<J> where J: Job {
    pub join_handle: JoinHandle<JobOutcome<J>>,
    pub rx: Receiver<FlexoMessage<J::P>>,
    pub rx_progress: Receiver<FlexoProgress>,
}

pub enum ScheduleOutcome<J> where J: Job {
    /// The order is already in progress, no new order was scheduled.
    AlreadyInProgress,
    /// The order has to be fetched from a provider.
    Scheduled(ScheduledItem<J>),
    /// The order is already available in the cache.
    Cached,
    /// the order cannot be cached
    Uncacheable(J::P),
}

#[derive(PartialEq, Eq, Hash, Clone, Debug)]
pub enum FlexoMessage <P> {
    ProviderSelected(P),
    ChannelEstablished(ChannelEstablishment),
    OrderError,
}

#[derive(PartialEq, Eq, Hash, Clone, Debug)]
pub enum FlexoProgress {
    /// The job cannot be completed because the requested order is not available.
    Unavailable,
    JobSize(u64),
    Progress(u64),
    Completed,
    OrderError,
}

impl <J> JobContext<J> where J: Job {
    pub fn new(initial_providers: Vec<J::P>, properties: J::PR) -> Self {
        let providers: Arc<Mutex<Vec<J::P>>> = Arc::new(Mutex::new(initial_providers));
        let channels: Arc<Mutex<HashMap<J::P, J::C>>> = Arc::new(Mutex::new(HashMap::new()));
        let orders_in_progress: Arc<Mutex<HashSet<J::O>>> = Arc::new(Mutex::new(HashSet::new()));
        let provider_metrics: Arc<Mutex<HashMap<J::P, ProviderMetrics>>> = Arc::new(Mutex::new(HashMap::new()));
        let thread_mutexes: Vec<Arc<Mutex<i32>>> = Vec::new();
        Self {
            providers,
            channels,
            orders_in_progress,
            provider_metrics,
            panic_monitor: thread_mutexes,
            properties,
        }
    }

    fn best_provider(&self, custom_provider: Option<J::P>) -> J::P {
        // TODO this looks awkward.
        match custom_provider {
            None => {
                // no custom provider is required to fulfil this order: We can just choose the best provider
                // among all available providers.
                // Providers are assumed to be sorted in ascending order from best to worst.
                let providers: Vec<J::P> = self.providers.lock().unwrap().to_vec();
                providers[0].clone()
            }
            Some(p) => {
                // This is a "special order" that needs to be served by a custom provider.
                // Speaking in Arch Linux terminology: This is a request that must be served
                // from a custom repository / unofficial repository.
                p
            }
        }
    }

    /// Schedule the order, or return info on why scheduling this order is not possible or not necessary.
    pub fn try_schedule(
        &mut self,
        order: J::O,
        custom_provider: Option<J::P>,
        resume_from: Option<u64>,
    ) -> ScheduleOutcome<J> {
        let resume_from = resume_from.unwrap_or(0);
        let cached_size: u64 = {
            let mut orders_in_progress = self.orders_in_progress.lock().unwrap();
            let cached_size = if orders_in_progress.contains(&order) {
                debug!("order {:?} already in progress: nothing to do.", &order);
                return ScheduleOutcome::AlreadyInProgress;
            } else {
                let cache_state_result = if order.is_cacheable() {
                    J::cache_state(&order, &self.properties)
                } else {
                    None
                };
                match cache_state_result {
                    None if resume_from > 0 => {
                        // Cannot store this order in cache: See issue #7
                        return ScheduleOutcome::Uncacheable(self.best_provider(custom_provider));
                    },
                    None => 0,
                    Some(CachedItem { cached_size, .. } ) if cached_size < resume_from => {
                        // Cannot serve this order from cache: See issue #7
                        return ScheduleOutcome::Uncacheable(self.best_provider(custom_provider));
                    },
                    Some(CachedItem { complete_size: Some(c), cached_size }) if c == cached_size => {
                        debug!("Order {:?} is already cached.", &order);
                        return ScheduleOutcome::Cached;
                    },
                    Some(CachedItem { cached_size, .. } ) => cached_size,
                }
            };
            orders_in_progress.insert(order.clone());
            cached_size
        };
        self.schedule(order, custom_provider, cached_size)
    }

    /// Schedules the job so that the order will be fetched from the provider.
    fn schedule(&mut self, order: J::O, custom_provider: Option<J::P>, cached_size: u64) -> ScheduleOutcome<J> {
        let mutex = Arc::new(Mutex::new(0));
        let mutex_cloned = Arc::clone(&mutex);
        self.panic_monitor = self.panic_monitor.drain(..).filter(|mutex| {
            match mutex.try_lock() {
                Ok(_) => {
                    false
                },
                Err(TryLockError::WouldBlock) => {
                    true
                },
                Err(TryLockError::Poisoned(_)) => {
                    panic!("Cannot continue: A previously run thread has panicked.")
                },
            }
        }).collect();
        self.panic_monitor.push(mutex);

        let (tx, rx) = unbounded::<FlexoMessage<J::P>>();
        let (tx_progress, rx_progress) = unbounded::<FlexoProgress>();
        let channels_cloned = Arc::clone(&self.channels);
        let providers_cloned: Vec<J::P> = self.providers.lock().unwrap().clone();
        let provider_metrics_cloned = Arc::clone(&self.provider_metrics);
        let order_states = Arc::clone(&self.orders_in_progress);
        let order_cloned = order.clone();
        let properties = self.properties.clone();

        let mut provider_stats = ProvidersWithMetrics {
            providers: providers_cloned,
            provider_metrics: provider_metrics_cloned,
        };
        let t = thread::spawn(move || {
            let _lock = mutex_cloned.lock().unwrap();
            let order: <J as Job>::O = order.clone();
            let result = order.try_until_success(
                &mut provider_stats,
                custom_provider,
                channels_cloned.clone(),
                tx,
                tx_progress,
                properties,
                cached_size,
            );
            order_states.lock().unwrap().remove(&order_cloned);
            match result {
                JobResult::Complete(mut complete_job) => {
                    complete_job.channel.job_state().release_job_resources();
                    let mut channels_cloned = channels_cloned.lock().unwrap();
                    channels_cloned.insert(complete_job.provider.clone(), complete_job.channel);
                    JobOutcome::Success(complete_job.provider)
                }
                JobResult::Partial(JobPartiallyCompleted { mut channel, .. }) => {
                    channel.job_state().release_job_resources();
                    let provider_metrics = provider_stats.provider_metrics.lock().unwrap().clone();
                    JobOutcome::Error(provider_metrics)
                }
                JobResult::Error(JobTerminated { mut channel, .. } ) => {
                    channel.job_state().release_job_resources();
                    let provider_metrics = provider_stats.provider_metrics.lock().unwrap().clone();
                    JobOutcome::Error(provider_metrics)
                }
                JobResult::Unavailable(mut channel) => {
                    info!("{} was unavailable at all remote mirrors.", &order_cloned.description());
                    channel.job_state().release_job_resources();
                    let provider_metrics = provider_stats.provider_metrics.lock().unwrap().clone();
                    JobOutcome::Error(provider_metrics)
                }
                JobResult::ClientError => {
                    let provider_metrics = provider_stats.provider_metrics.lock().unwrap().clone();
                    JobOutcome::Error(provider_metrics)
                }
                JobResult::UnexpectedInternalError => {
                    let provider_metrics = provider_stats.provider_metrics.lock().unwrap().clone();
                    JobOutcome::Error(provider_metrics)
                }
            }
        });

        ScheduleOutcome::Scheduled(ScheduledItem { join_handle: t, rx, rx_progress })
    }
}

#[test]
fn test_no_failures_preferred() {
    let s1 = DynamicScore {
        num_failures: 2,
        most_recent_usage: 23,
        initial_score: 0,
    };
    let s2 = DynamicScore {
        num_failures: 0,
        most_recent_usage: 0,
        initial_score: -1,
    };
    assert!(s2 < s1);
}

#[test]
fn test_initial_score_lower_is_better() {
    let s1 = DynamicScore {
        num_failures: 0,
        most_recent_usage: 0,
        initial_score: 0,
    };
    let s2 = DynamicScore {
        num_failures: 0,
        most_recent_usage: 0,
        initial_score: -1,
    };
    assert!(s2 < s1);
}
<|MERGE_RESOLUTION|>--- conflicted
+++ resolved
@@ -7,21 +7,17 @@
 use std::thread::JoinHandle;
 use std::sync::atomic::{AtomicU32, Ordering};
 use serde::Serialize;
-
+use std::time::{Instant, Duration};
 use crossbeam::channel::{Receiver, Sender, unbounded};
-use std::time::{Instant, Duration};
-
-<<<<<<< HEAD
-static LOGICAL_CLOCK: AtomicU32 = AtomicU32::new(1);
-
-const NUM_MAX_ATTEMPTS: i32 = 100;
-=======
+
 const NUM_MAX_ATTEMPTS: i32 = 25;
 
 // It's important that this value is lower than the TIMEOUT_RECEIVE_CONTENT_LENGTH value:
 // Otherwise, if we keep doing our retries for too long, the other thread stops waiting.
 const TIMEOUT_ALL_RETRIES: Duration = Duration::from_secs(4);
->>>>>>> 81ffa9b0
+
+static LOGICAL_CLOCK: AtomicU32 = AtomicU32::new(1);
+
 
 #[derive(Debug)]
 pub struct JobPartiallyCompleted<J> where J: Job {
@@ -106,7 +102,6 @@
             .and_modify(|p| p.num_failures += 1)
             .or_insert(ProviderMetrics::default());
     }
-
 }
 
 pub trait Job where Self: std::marker::Sized + std::fmt::Debug + std::marker::Send + 'static {
@@ -278,9 +273,12 @@
         match custom_provider {
             Some(p) => (p, true),
             None => {
-<<<<<<< HEAD
                 let mut provider_metrics = provider_stats.provider_metrics.lock().unwrap();
-                let (idx, _) = provider_stats.providers
+                let providers_not_excluded = provider_stats.providers
+                    .iter()
+                    .filter(|p| !exclude_providers.contains(p))
+                    .collect::<Vec<&<<Self as Order>::J as Job>::P>>();
+                let (idx, _) = providers_not_excluded
                     .iter()
                     .map(|provider| {
                         let metric = *(provider_metrics.get(provider)).unwrap_or(&ProviderMetrics::default());
@@ -289,26 +287,11 @@
                             most_recent_usage: metric.most_recent_usage,
                             initial_score: provider.initial_score(),
                         }
-=======
-                let provider_failures = provider_stats.provider_failures.lock().unwrap();
-                let provider_current_usages = provider_stats.provider_current_usages.lock().unwrap();
-                let providers_not_excluded = provider_stats.providers
-                    .iter()
-                    .filter(|p| !exclude_providers.contains(p))
-                    .collect::<Vec<&<<Self as Order>::J as Job>::P>>();
-                let (idx, _) = providers_not_excluded
-                    .iter()
-                    .map(|p| DynamicScore {
-                        num_failures: *(provider_failures.get(&p).unwrap_or(&0)),
-                        num_current_usages: *(provider_current_usages.get(&p).unwrap_or(&0)),
-                        initial_score: p.initial_score()
->>>>>>> 81ffa9b0
                     })
                     .enumerate()
                     .min_by_key(|(_idx, dynamic_score)| *dynamic_score)
                     .unwrap();
-<<<<<<< HEAD
-                let provider = provider_stats.providers.get(idx).unwrap();
+                let provider: &<<Self as Order>::J as Job>::P = providers_not_excluded.get(idx).unwrap();
                 debug!("Selected provider: {:?}", provider);
                 // TODO make sure this compiles on a raspberry pi
                 let timestamp = LOGICAL_CLOCK.fetch_add(1, Ordering::Relaxed);
@@ -322,12 +305,7 @@
                         most_recent_usage: timestamp,
                         num_failures: 0
                     });
-                (provider, provider_stats.providers.is_empty())
-=======
-
-                let provider = providers_not_excluded.get(idx).unwrap();
                 (provider, providers_not_excluded.len() <= 1)
->>>>>>> 81ffa9b0
             }
         }
     }
@@ -349,13 +327,12 @@
 }
 
 /// A score that incorporates information that we have gained while using this provider.
-#[derive(PartialEq, Eq, PartialOrd, Ord, Clone, Copy, Debug)]
+#[derive(PartialEq, Eq, PartialOrd, Ord, Clone, Copy)]
 struct DynamicScore <S> where S: Ord {
     num_failures: u32,
     most_recent_usage: u32,
     initial_score: S,
 }
-
 pub trait Channel where Self: std::marker::Sized + std::fmt::Debug + std::marker::Send + 'static {
     type J: Job;
 
@@ -425,7 +402,6 @@
         return self.provider_metrics.lock().unwrap().clone();
     }
 }
-
 pub struct ScheduledItem<J> where J: Job {
     pub join_handle: JoinHandle<JobOutcome<J>>,
     pub rx: Receiver<FlexoMessage<J::P>>,
