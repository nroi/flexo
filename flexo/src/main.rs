--- conflicted
+++ resolved
@@ -106,13 +106,9 @@
                  client_stream: &mut TcpStream,
                  properties: MirrorConfig,
                  get_request: GetRequest,
-<<<<<<< HEAD
-) -> Result<(), ClientError> {
+) -> Result<PayloadOrigin, ClientError> {
     let (custom_provider, get_request) =
         custom_provider_from_request(get_request, &properties.custom_repo.unwrap_or(vec![]));
-=======
-) -> Result<PayloadOrigin, ClientError> {
->>>>>>> 6718a943
     if !valid_path(&get_request.path.as_ref())  {
         info!("Invalid path: Serve 403");
         serve_403_header(client_stream)?;
@@ -235,7 +231,6 @@
     }
 }
 
-<<<<<<< HEAD
 /// Returns the custom provider, if a custom provider needs to be used, and the GetRequest. The GetRequest
 /// is adapted to the returned custom provider, or returned unchanged if no custom provider needs to
 /// be used.
@@ -267,18 +262,6 @@
     }
 }
 
-fn repo_name_from_get_request(get_request: &GetRequest) -> Option<(String, StrPath)> {
-    let mut component_iterator = get_request.path.as_ref().components();
-    if  component_iterator.next()?.as_os_str().to_str()? == "custom_repo" {
-        let repo_name = component_iterator.next()?.as_os_str().to_str()?.to_owned();
-        let path_without_repo_prefix = component_iterator.collect::<PathBuf>();
-        let path = StrPath::from_path_buf(path_without_repo_prefix)?;
-        info!("Request {:?} will be served via unofficial repository {:?}", get_request.path.to_str(), &repo_name);
-        Some((repo_name, path))
-    } else {
-        None
-    }
-=======
 /// Returns Ok if it is save to continue serving requests to this client, or Err otherwise.
 fn handle_client_error(mut client_stream: &mut TcpStream, client_error: ClientError) -> Result<(), ClientError> {
     let result = match client_error {
@@ -334,7 +317,19 @@
         }
     }
     result
->>>>>>> 6718a943
+}
+
+fn repo_name_from_get_request(get_request: &GetRequest) -> Option<(String, StrPath)> {
+    let mut component_iterator = get_request.path.as_ref().components();
+    if component_iterator.next()?.as_os_str().to_str()? == "custom_repo" {
+        let repo_name = component_iterator.next()?.as_os_str().to_str()?.to_owned();
+        let path_without_repo_prefix = component_iterator.collect::<PathBuf>();
+        let path = StrPath::from_path_buf(path_without_repo_prefix)?;
+        info!("Request {:?} will be served via unofficial repository {:?}", get_request.path.to_str(), &repo_name);
+        Some((repo_name, path))
+    } else {
+        None
+    }
 }
 
 pub enum ProviderSelectionError {
